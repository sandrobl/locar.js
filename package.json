{
  "name": "locar",
<<<<<<< HEAD
  "version": "0.0.13-pre1",
=======
  "version": "0.0.12-event1",
>>>>>>> f5a04e68
  "description": "Location-based AR from AR.js.",
  "files": [
    "dist"
  ],
  "main": "./dist/locar.umd.js",
  "module": "./dist/locar.es.js",
  "exports": {
    ".": {
      "import": "./dist/locar.es.js",
      "require": "./dist/locar.umd.js"
    }
  },
  "scripts": {
    "build": "vite build && npm pack",
    "makedocs": "jsdoc -r lib -d docs/api"
  },
  "devDependencies": {
    "jsdoc": "^4.0.4",
    "vite": "^5.4.8"
  },
  "dependencies": {
    "three": "^0.175.0"
  }
}<|MERGE_RESOLUTION|>--- conflicted
+++ resolved
@@ -1,10 +1,6 @@
 {
   "name": "locar",
-<<<<<<< HEAD
-  "version": "0.0.13-pre1",
-=======
-  "version": "0.0.12-event1",
->>>>>>> f5a04e68
+  "version": "0.0.13-pre2",
   "description": "Location-based AR from AR.js.",
   "files": [
     "dist"
